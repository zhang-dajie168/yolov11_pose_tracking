--- conflicted
+++ resolved
@@ -741,17 +741,11 @@
                 polygon_msg.polygon.points = points
                 self.keypoint_tracks_pub.publish(polygon_msg)
                 
-<<<<<<< HEAD
-                # 可选：添加调试信息
-                self.get_logger().info(f"发布肩部关键点: ID {track_id}, "
-                                    f"左肩: ({points[3].x:.1f}, {points[3].y:.1f}, conf={points[3].z:.3f}), "
-                                    f"右肩: ({points[4].x:.1f}, {points[4].y:.1f}, conf={points[4].z:.3f})")
-=======
                 # # 可选：添加调试信息
                 # self.get_logger().info(f"发布肩部关键点: ID {track_id}, "
                 #                     f"左肩: ({points[3].x:.1f}, {points[3].y:.1f}, conf={points[3].z:.3f}), "
                 #                     f"右肩: ({points[4].x:.1f}, {points[4].y:.1f}, conf={points[4].z:.3f})")
->>>>>>> 7eb6375c
+
         
         # 如果当前应该有跟踪目标但目标丢失了
         if current_tracking_id is not None and not has_tracking_target:
